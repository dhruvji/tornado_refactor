--- conflicted
+++ resolved
@@ -233,14 +233,11 @@
     that will be updated with the parsed contents.
     """
     if content_type.startswith("application/x-www-form-urlencoded"):
-<<<<<<< HEAD
         uri_arguments = parse_qs_bytes(native_str(body))
         for name, values in uri_arguments.items():
             values = [v for v in values if v]
-=======
         uri_arguments = parse_qs_bytes(native_str(body), keep_blank_values=True)
-        for name, values in uri_arguments.iteritems():
->>>>>>> c791984d
+        for name, values in uri_arguments.items():
             if values:
                 arguments.setdefault(name, []).extend(values)
     elif content_type.startswith("multipart/form-data"):
