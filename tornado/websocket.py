"""Implementation of the WebSocket protocol.

`WebSockets <http://dev.w3.org/html5/websockets/>`_ allow for bidirectional
communication between the browser and server.

WebSockets are supported in the current versions of all major browsers,
although older versions that do not support WebSockets are still in use
(refer to http://caniuse.com/websockets for details).

This module implements the final version of the WebSocket protocol as
defined in `RFC 6455 <http://tools.ietf.org/html/rfc6455>`_.  Certain
browser versions (notably Safari 5.x) implemented an earlier draft of
the protocol (known as "draft 76") and are not compatible with this module.

.. versionchanged:: 4.0
   Removed support for the draft 76 protocol version.
"""

from __future__ import absolute_import, division, print_function, with_statement
# Author: Jacob Kristhammar, 2010

import base64
import collections
import hashlib
import os
import struct
import tornado.escape
import tornado.web
import zlib

from tornado.concurrent import TracebackFuture
from tornado.escape import utf8, native_str, to_unicode
from tornado import httpclient, httputil
from tornado.ioloop import IOLoop
from tornado.iostream import StreamClosedError
from tornado.log import gen_log, app_log
from tornado import simple_httpclient
from tornado.tcpclient import TCPClient
from tornado.util import _websocket_mask

try:
    from urllib.parse import urlparse # py2
except ImportError:
    from urlparse import urlparse # py3

try:
    xrange  # py2
except NameError:
    xrange = range  # py3


class WebSocketError(Exception):
    pass


class WebSocketClosedError(WebSocketError):
    """Raised by operations on a closed connection.

    .. versionadded:: 3.2
    """
    pass


class WebSocketHandler(tornado.web.RequestHandler):
    """Subclass this class to create a basic WebSocket handler.

    Override `on_message` to handle incoming messages, and use
    `write_message` to send messages to the client. You can also
    override `open` and `on_close` to handle opened and closed
    connections.

    See http://dev.w3.org/html5/websockets/ for details on the
    JavaScript interface.  The protocol is specified at
    http://tools.ietf.org/html/rfc6455.

    Here is an example WebSocket handler that echos back all received messages
    back to the client::

      class EchoWebSocket(websocket.WebSocketHandler):
          def open(self):
              print "WebSocket opened"

          def on_message(self, message):
              self.write_message(u"You said: " + message)

          def on_close(self):
              print "WebSocket closed"

    WebSockets are not standard HTTP connections. The "handshake" is
    HTTP, but after the handshake, the protocol is
    message-based. Consequently, most of the Tornado HTTP facilities
    are not available in handlers of this type. The only communication
    methods available to you are `write_message()`, `ping()`, and
    `close()`. Likewise, your request handler class should implement
    `open()` method rather than ``get()`` or ``post()``.

    If you map the handler above to ``/websocket`` in your application, you can
    invoke it in JavaScript with::

      var ws = new WebSocket("ws://localhost:8888/websocket");
      ws.onopen = function() {
         ws.send("Hello, world");
      };
      ws.onmessage = function (evt) {
         alert(evt.data);
      };

    This script pops up an alert box that says "You said: Hello, world".

    Web browsers allow any site to open a websocket connection to any other,
    instead of using the same-origin policy that governs other network
    access from javascript.  This can be surprising and is a potential
    security hole, so since Tornado 4.0 `WebSocketHandler` requires
    applications that wish to receive cross-origin websockets to opt in
    by overriding the `~WebSocketHandler.check_origin` method (see that
    method's docs for details).  Failure to do so is the most likely
    cause of 403 errors when making a websocket connection.

    When using a secure websocket connection (``wss://``) with a self-signed
    certificate, the connection from a browser may fail because it wants
    to show the "accept this certificate" dialog but has nowhere to show it.
    You must first visit a regular HTML page using the same certificate
    to accept it before the websocket connection will succeed.
    """
    def __init__(self, application, request, **kwargs):
        tornado.web.RequestHandler.__init__(self, application, request,
                                            **kwargs)
        self.ws_connection = None
        self.close_code = None
        self.close_reason = None
        self.stream = None
        self._on_close_called = False

    @tornado.web.asynchronous
    def get(self, *args, **kwargs):
        self.open_args = args
        self.open_kwargs = kwargs

        # Upgrade header should be present and should be equal to WebSocket
        if self.request.headers.get("Upgrade", "").lower() != 'websocket':
            self.set_status(400)
            self.finish("Can \"Upgrade\" only to \"WebSocket\".")
            return

        # Connection header should be upgrade. Some proxy servers/load balancers
        # might mess with it.
        headers = self.request.headers
        connection = map(lambda s: s.strip().lower(), headers.get("Connection", "").split(","))
        if 'upgrade' not in connection:
            self.set_status(400)
            self.finish("\"Connection\" must be \"Upgrade\".")
            return

        # Handle WebSocket Origin naming convention differences
        # The difference between version 8 and 13 is that in 8 the
        # client sends a "Sec-Websocket-Origin" header and in 13 it's
        # simply "Origin".
        if "Origin" in self.request.headers:
            origin = self.request.headers.get("Origin")
        else:
            origin = self.request.headers.get("Sec-Websocket-Origin", None)


        # If there was an origin header, check to make sure it matches
        # according to check_origin. When the origin is None, we assume it
        # did not come from a browser and that it can be passed on.
        if origin is not None and not self.check_origin(origin):
            self.set_status(403)
            self.finish("Cross origin websockets not allowed")
            return

        self.stream = self.request.connection.detach()
        self.stream.set_close_callback(self.on_connection_close)

        self.ws_connection = self.get_websocket_protocol()
        if self.ws_connection:
            self.ws_connection.accept_connection()
        else:
            if not self.stream.closed():
                self.stream.write(tornado.escape.utf8(
                    "HTTP/1.1 426 Upgrade Required\r\n"
                    "Sec-WebSocket-Version: 7, 8, 13\r\n\r\n"))
                self.stream.close()

    def write_message(self, message, binary=False):
        """Sends the given message to the client of this Web Socket.

        The message may be either a string or a dict (which will be
        encoded as json).  If the ``binary`` argument is false, the
        message will be sent as utf8; in binary mode any byte string
        is allowed.

        If the connection is already closed, raises `WebSocketClosedError`.

        .. versionchanged:: 3.2
           `WebSocketClosedError` was added (previously a closed connection
           would raise an `AttributeError`)
        """
        if self.ws_connection is None:
            raise WebSocketClosedError()
        if isinstance(message, dict):
            message = tornado.escape.json_encode(message)
        self.ws_connection.write_message(message, binary=binary)

    def select_subprotocol(self, subprotocols):
        """Invoked when a new WebSocket requests specific subprotocols.

        ``subprotocols`` is a list of strings identifying the
        subprotocols proposed by the client.  This method may be
        overridden to return one of those strings to select it, or
        ``None`` to not select a subprotocol.  Failure to select a
        subprotocol does not automatically abort the connection,
        although clients may close the connection if none of their
        proposed subprotocols was selected.
        """
        return None

    def get_compression_options(self):
        """Override to return compression options for the connection.

        If this method returns None (the default), compression will
        be disabled.  If it returns a dict (even an empty one), it
        will be enabled.  The contents of the dict may be used to
        control the memory and CPU usage of the compression,
        but no such options are currently implemented.

        .. versionadded:: 4.1
        """
        return None

    def open(self, *args, **kwargs):
        """Invoked when a new WebSocket is opened.

        The arguments to `open` are extracted from the `tornado.web.URLSpec`
        regular expression, just like the arguments to
        `tornado.web.RequestHandler.get`.
        """
        pass

    def on_message(self, message):
        """Handle incoming messages on the WebSocket

        This method must be overridden.
        """
        raise NotImplementedError

    def ping(self, data):
        """Send ping frame to the remote end."""
        if self.ws_connection is None:
            raise WebSocketClosedError()
        self.ws_connection.write_ping(data)

    def on_pong(self, data):
        """Invoked when the response to a ping frame is received."""
        pass

    def on_close(self):
        """Invoked when the WebSocket is closed.

        If the connection was closed cleanly and a status code or reason
        phrase was supplied, these values will be available as the attributes
        ``self.close_code`` and ``self.close_reason``.

        .. versionchanged:: 4.0

           Added ``close_code`` and ``close_reason`` attributes.
        """
        pass

    def close(self, code=None, reason=None):
        """Closes this Web Socket.

        Once the close handshake is successful the socket will be closed.

        ``code`` may be a numeric status code, taken from the values
        defined in `RFC 6455 section 7.4.1
        <https://tools.ietf.org/html/rfc6455#section-7.4.1>`_.
        ``reason`` may be a textual message about why the connection is
        closing.  These values are made available to the client, but are
        not otherwise interpreted by the websocket protocol.

        .. versionchanged:: 4.0

           Added the ``code`` and ``reason`` arguments.
        """
        if self.ws_connection:
            self.ws_connection.close(code, reason)
            self.ws_connection = None

    def check_origin(self, origin):
        """Override to enable support for allowing alternate origins.

        The ``origin`` argument is the value of the ``Origin`` HTTP
        header, the url responsible for initiating this request.  This
        method is not called for clients that do not send this header;
        such requests are always allowed (because all browsers that
        implement WebSockets support this header, and non-browser
        clients do not have the same cross-site security concerns).

        Should return True to accept the request or False to reject it.
        By default, rejects all requests with an origin on a host other
        than this one.

        This is a security protection against cross site scripting attacks on
        browsers, since WebSockets are allowed to bypass the usual same-origin
        policies and don't use CORS headers.

        To accept all cross-origin traffic (which was the default prior to
        Tornado 4.0), simply override this method to always return true::

            def check_origin(self, origin):
                return True

        To allow connections from any subdomain of your site, you might
        do something like::

            def check_origin(self, origin):
                parsed_origin = urllib.parse.urlparse(origin)
                return parsed_origin.netloc.endswith(".mydomain.com")

        .. versionadded:: 4.0
        """
        parsed_origin = urlparse(origin)
        origin = parsed_origin.netloc
        origin = origin.lower()

        host = self.request.headers.get("Host")

        # Check to see that origin matches host directly, including ports
        return origin == host

    def set_nodelay(self, value):
        """Set the no-delay flag for this stream.

        By default, small messages may be delayed and/or combined to minimize
        the number of packets sent.  This can sometimes cause 200-500ms delays
        due to the interaction between Nagle's algorithm and TCP delayed
        ACKs.  To reduce this delay (at the expense of possibly increasing
        bandwidth usage), call ``self.set_nodelay(True)`` once the websocket
        connection is established.

        See `.BaseIOStream.set_nodelay` for additional details.

        .. versionadded:: 3.1
        """
        self.stream.set_nodelay(value)

    def on_connection_close(self):
        if self.ws_connection:
            self.ws_connection.on_connection_close()
            self.ws_connection = None
        if not self._on_close_called:
            self._on_close_called
            self.on_close()

    def send_error(self, *args, **kwargs):
        if self.stream is None:
            super(WebSocketHandler, self).send_error(*args, **kwargs)
        else:
            # If we get an uncaught exception during the handshake,
            # we have no choice but to abruptly close the connection.
            # TODO: for uncaught exceptions after the handshake,
            # we can close the connection more gracefully.
            self.stream.close()

    def get_websocket_protocol(self):
        websocket_version = self.request.headers.get("Sec-WebSocket-Version")
        if websocket_version in ("7", "8", "13"):
            return WebSocketProtocol13(
                self, compression_options=self.get_compression_options())


def _wrap_method(method):
    def _disallow_for_websocket(self, *args, **kwargs):
        if self.stream is None:
            method(self, *args, **kwargs)
        else:
            raise RuntimeError("Method not supported for Web Sockets")
    return _disallow_for_websocket
for method in ["write", "redirect", "set_header", "set_cookie",
               "set_status", "flush", "finish"]:
    setattr(WebSocketHandler, method,
            _wrap_method(getattr(WebSocketHandler, method)))


class WebSocketProtocol(object):
    """Base class for WebSocket protocol versions.
    """
    def __init__(self, handler):
        self.handler = handler
        self.request = handler.request
        self.stream = handler.stream
        self.client_terminated = False
        self.server_terminated = False

    def _run_callback(self, callback, *args, **kwargs):
        """Runs the given callback with exception handling.

        On error, aborts the websocket connection and returns False.
        """
        try:
            callback(*args, **kwargs)
        except Exception:
            app_log.error("Uncaught exception in %s",
                          self.request.path, exc_info=True)
            self._abort()

    def on_connection_close(self):
        self._abort()

    def _abort(self):
        """Instantly aborts the WebSocket connection by closing the socket"""
        self.client_terminated = True
        self.server_terminated = True
        self.stream.close()  # forcibly tear down the connection
        self.close()  # let the subclass cleanup


class _PerMessageDeflateCompressor(object):
    def __init__(self, persistent, max_wbits):
        if max_wbits is None:
            max_wbits = zlib.MAX_WBITS
        # There is no symbolic constant for the minimum wbits value.
        if not (8 <= max_wbits <= zlib.MAX_WBITS):
            raise ValueError("Invalid max_wbits value %r; allowed range 8-%d",
                             max_wbits, zlib.MAX_WBITS)
        self._max_wbits = max_wbits
        if persistent:
            self._compressor = self._create_compressor()
        else:
            self._compressor = None

    def _create_compressor(self):
        return zlib.compressobj(-1, zlib.DEFLATED, -self._max_wbits)

    def compress(self, data):
        compressor = self._compressor or self._create_compressor()
        data = (compressor.compress(data) +
                compressor.flush(zlib.Z_SYNC_FLUSH))
        assert data.endswith(b'\x00\x00\xff\xff')
        return data[:-4]


class _PerMessageDeflateDecompressor(object):
    def __init__(self, persistent, max_wbits):
        if max_wbits is None:
            max_wbits = zlib.MAX_WBITS
        if not (8 <= max_wbits <= zlib.MAX_WBITS):
            raise ValueError("Invalid max_wbits value %r; allowed range 8-%d",
                             max_wbits, zlib.MAX_WBITS)
        self._max_wbits = max_wbits
        if persistent:
            self._decompressor = self._create_decompressor()
        else:
            self._decompressor = None

    def _create_decompressor(self):
        return zlib.decompressobj(-self._max_wbits)

    def decompress(self, data):
        decompressor = self._decompressor or self._create_decompressor()
        return decompressor.decompress(data + b'\x00\x00\xff\xff')


class WebSocketProtocol13(WebSocketProtocol):
    """Implementation of the WebSocket protocol from RFC 6455.

    This class supports versions 7 and 8 of the protocol in addition to the
    final version 13.
    """
    # Bit masks for the first byte of a frame.
    FIN = 0x80
    RSV1 = 0x40
    RSV2 = 0x20
    RSV3 = 0x10
    RSV_MASK = RSV1 | RSV2 | RSV3
    OPCODE_MASK = 0x0f

    def __init__(self, handler, mask_outgoing=False,
                 compression_options=None):
        WebSocketProtocol.__init__(self, handler)
        self.mask_outgoing = mask_outgoing
        self._final_frame = False
        self._frame_opcode = None
        self._masked_frame = None
        self._frame_mask = None
        self._frame_length = None
        self._fragmented_message_buffer = None
        self._fragmented_message_opcode = None
        self._waiting = None
        self._compression_options = compression_options
        self._decompressor = None
        self._compressor = None
        self._frame_compressed = None
        # The total uncompressed size of all messages received or sent.
        # Unicode messages are encoded to utf8.
        # Only for testing; subject to change.
        self._message_bytes_in = 0
        self._message_bytes_out = 0
        # The total size of all packets received or sent.  Includes
        # the effect of compression, frame overhead, and control frames.
        self._wire_bytes_in = 0
        self._wire_bytes_out = 0

    def accept_connection(self):
        try:
            self._handle_websocket_headers()
            self._accept_connection()
        except ValueError:
            gen_log.debug("Malformed WebSocket request received", exc_info=True)
            self._abort()
            return

    def _handle_websocket_headers(self):
        """Verifies all invariant- and required headers

        If a header is missing or have an incorrect value ValueError will be
        raised
        """
        fields = ("Host", "Sec-Websocket-Key", "Sec-Websocket-Version")
        if not all(map(lambda f: self.request.headers.get(f), fields)):
            raise ValueError("Missing/Invalid WebSocket headers")

    @staticmethod
    def compute_accept_value(key):
        """Computes the value for the Sec-WebSocket-Accept header,
        given the value for Sec-WebSocket-Key.
        """
        sha1 = hashlib.sha1()
        sha1.update(utf8(key))
        sha1.update(b"258EAFA5-E914-47DA-95CA-C5AB0DC85B11")  # Magic value
        return native_str(base64.b64encode(sha1.digest()))

    def _challenge_response(self):
        return WebSocketProtocol13.compute_accept_value(
            self.request.headers.get("Sec-Websocket-Key"))

    def _accept_connection(self):
        subprotocol_header = ''
        subprotocols = self.request.headers.get("Sec-WebSocket-Protocol", '')
        subprotocols = [s.strip() for s in subprotocols.split(',')]
        if subprotocols:
            selected = self.handler.select_subprotocol(subprotocols)
            if selected:
                assert selected in subprotocols
                subprotocol_header = "Sec-WebSocket-Protocol: %s\r\n" % selected

        extension_header = ''
        extensions = self._parse_extensions_header(self.request.headers)
        for ext in extensions:
            if (ext[0] == 'permessage-deflate' and
                self._compression_options is not None):
                # TODO: negotiate parameters if compression_options
                # specifies limits.
                self._create_compressors('server', ext[1])
                if ('client_max_window_bits' in ext[1] and
                    ext[1]['client_max_window_bits'] is None):
                    # Don't echo an offered client_max_window_bits
                    # parameter with no value.
                    del ext[1]['client_max_window_bits']
                extension_header = ('Sec-WebSocket-Extensions: %s\r\n' %
                                    httputil._encode_header(
                                        'permessage-deflate', ext[1]))
                break

        if self.stream.closed():
            self._abort()
            return
        self.stream.write(tornado.escape.utf8(
            "HTTP/1.1 101 Switching Protocols\r\n"
            "Upgrade: websocket\r\n"
            "Connection: Upgrade\r\n"
            "Sec-WebSocket-Accept: %s\r\n"
            "%s%s"
            "\r\n" % (self._challenge_response(),
                      subprotocol_header, extension_header)))

        self._run_callback(self.handler.open, *self.handler.open_args,
                           **self.handler.open_kwargs)
        self._receive_frame()

    def _parse_extensions_header(self, headers):
        extensions = headers.get("Sec-WebSocket-Extensions", '')
        if extensions:
            return [httputil._parse_header(e.strip())
                    for e in extensions.split(',')]
        return []

    def _process_server_headers(self, key, headers):
        """Process the headers sent by the server to this client connection.

        'key' is the websocket handshake challenge/response key.
        """
        assert headers['Upgrade'].lower() == 'websocket'
        assert headers['Connection'].lower() == 'upgrade'
        accept = self.compute_accept_value(key)
        assert headers['Sec-Websocket-Accept'] == accept

        extensions = self._parse_extensions_header(headers)
        for ext in extensions:
            if (ext[0] == 'permessage-deflate' and
                self._compression_options is not None):
                self._create_compressors('client', ext[1])
            else:
                raise ValueError("unsupported extension %r", ext)

    def _get_compressor_options(self, side, agreed_parameters):
        """Converts a websocket agreed_parameters set to keyword arguments
        for our compressor objects.
        """
        options = dict(
            persistent=(side + '_no_context_takeover') not in agreed_parameters)
        wbits_header = agreed_parameters.get(side + '_max_window_bits', None)
        if wbits_header is None:
            options['max_wbits'] = zlib.MAX_WBITS
        else:
            options['max_wbits'] = int(wbits_header)
        return options

    def _create_compressors(self, side, agreed_parameters):
        # TODO: handle invalid parameters gracefully
        allowed_keys = set(['server_no_context_takeover',
                            'client_no_context_takeover',
                            'server_max_window_bits',
                            'client_max_window_bits'])
        for key in agreed_parameters:
            if key not in allowed_keys:
                raise ValueError("unsupported compression parameter %r" % key)
        other_side = 'client' if (side == 'server') else 'server'
        self._compressor = _PerMessageDeflateCompressor(
            **self._get_compressor_options(side, agreed_parameters))
        self._decompressor = _PerMessageDeflateDecompressor(
            **self._get_compressor_options(other_side, agreed_parameters))

    def _write_frame(self, fin, opcode, data, flags=0):
        if fin:
            finbit = self.FIN
        else:
            finbit = 0
        frame = struct.pack("B", finbit | opcode | flags)
        l = len(data)
        if self.mask_outgoing:
            mask_bit = 0x80
        else:
            mask_bit = 0
        if l < 126:
            frame += struct.pack("B", l | mask_bit)
        elif l <= 0xFFFF:
            frame += struct.pack("!BH", 126 | mask_bit, l)
        else:
            frame += struct.pack("!BQ", 127 | mask_bit, l)
        if self.mask_outgoing:
            mask = os.urandom(4)
            data = mask + _websocket_mask(mask, data)
        frame += data
        self._wire_bytes_out += len(frame)
        try:
            self.stream.write(frame)
        except StreamClosedError:
            self._abort()

    def write_message(self, message, binary=False):
        """Sends the given message to the client of this Web Socket."""
        if binary:
            opcode = 0x2
        else:
            opcode = 0x1
        message = tornado.escape.utf8(message)
        assert isinstance(message, bytes)
        self._message_bytes_out += len(message)
        flags = 0
        if self._compressor:
            message = self._compressor.compress(message)
            flags |= self.RSV1
        self._write_frame(True, opcode, message, flags=flags)

    def write_ping(self, data):
        """Send ping frame."""
        assert isinstance(data, bytes)
        self._write_frame(True, 0x9, data)

    def _receive_frame(self):
        try:
            self.stream.read_bytes(2, self._on_frame_start)
        except StreamClosedError:
            self._abort()

    def _on_frame_start(self, data):
        self._wire_bytes_in += len(data)
        header, payloadlen = struct.unpack("BB", data)
        self._final_frame = header & self.FIN
        reserved_bits = header & self.RSV_MASK
        self._frame_opcode = header & self.OPCODE_MASK
        self._frame_opcode_is_control = self._frame_opcode & 0x8
        if self._decompressor is not None:
            self._frame_compressed = bool(reserved_bits & self.RSV1)
            reserved_bits &= ~self.RSV1
        if reserved_bits:
            # client is using as-yet-undefined extensions; abort
            self._abort()
            return
        self._masked_frame = bool(payloadlen & 0x80)
        payloadlen = payloadlen & 0x7f
        if self._frame_opcode_is_control and payloadlen >= 126:
            # control frames must have payload < 126
            self._abort()
            return
        try:
            if payloadlen < 126:
                self._frame_length = payloadlen
                if self._masked_frame:
                    self.stream.read_bytes(4, self._on_masking_key)
                else:
                    self.stream.read_bytes(self._frame_length, self._on_frame_data)
            elif payloadlen == 126:
                self.stream.read_bytes(2, self._on_frame_length_16)
            elif payloadlen == 127:
                self.stream.read_bytes(8, self._on_frame_length_64)
        except StreamClosedError:
            self._abort()

    def _on_frame_length_16(self, data):
        self._wire_bytes_in += len(data)
        self._frame_length = struct.unpack("!H", data)[0]
        try:
            if self._masked_frame:
                self.stream.read_bytes(4, self._on_masking_key)
            else:
                self.stream.read_bytes(self._frame_length, self._on_frame_data)
        except StreamClosedError:
            self._abort()

    def _on_frame_length_64(self, data):
        self._wire_bytes_in += len(data)
        self._frame_length = struct.unpack("!Q", data)[0]
        try:
            if self._masked_frame:
                self.stream.read_bytes(4, self._on_masking_key)
            else:
                self.stream.read_bytes(self._frame_length, self._on_frame_data)
        except StreamClosedError:
            self._abort()

    def _on_masking_key(self, data):
        self._wire_bytes_in += len(data)
        self._frame_mask = data
        try:
            self.stream.read_bytes(self._frame_length, self._on_masked_frame_data)
        except StreamClosedError:
            self._abort()

    def _on_masked_frame_data(self, data):
        # Don't touch _wire_bytes_in; we'll do it in _on_frame_data.
        self._on_frame_data(_websocket_mask(self._frame_mask, data))

    def _on_frame_data(self, data):
        self._wire_bytes_in += len(data)
        if self._frame_opcode_is_control:
            # control frames may be interleaved with a series of fragmented
            # data frames, so control frames must not interact with
            # self._fragmented_*
            if not self._final_frame:
                # control frames must not be fragmented
                self._abort()
                return
            opcode = self._frame_opcode
        elif self._frame_opcode == 0:  # continuation frame
            if self._fragmented_message_buffer is None:
                # nothing to continue
                self._abort()
                return
            self._fragmented_message_buffer += data
            if self._final_frame:
                opcode = self._fragmented_message_opcode
                data = self._fragmented_message_buffer
                self._fragmented_message_buffer = None
        else:  # start of new data message
            if self._fragmented_message_buffer is not None:
                # can't start new message until the old one is finished
                self._abort()
                return
            if self._final_frame:
                opcode = self._frame_opcode
            else:
                self._fragmented_message_opcode = self._frame_opcode
                self._fragmented_message_buffer = data

        if self._final_frame:
            self._handle_message(opcode, data)

        if not self.client_terminated:
            self._receive_frame()

    def _handle_message(self, opcode, data):
        if self.client_terminated:
            return

        if self._frame_compressed:
            data = self._decompressor.decompress(data)

        if opcode == 0x1:
            # UTF-8 data
            self._message_bytes_in += len(data)
            try:
                decoded = data.decode("utf-8")
            except UnicodeDecodeError:
                self._abort()
                return
            self._run_callback(self.handler.on_message, decoded)
        elif opcode == 0x2:
            # Binary data
            self._message_bytes_in += len(data)
            self._run_callback(self.handler.on_message, data)
        elif opcode == 0x8:
            # Close
            self.client_terminated = True
            if len(data) >= 2:
                self.handler.close_code = struct.unpack('>H', data[:2])[0]
            if len(data) > 2:
                self.handler.close_reason = to_unicode(data[2:])
            self.close()
        elif opcode == 0x9:
            # Ping
            self._write_frame(True, 0xA, data)
        elif opcode == 0xA:
            # Pong
            self._run_callback(self.handler.on_pong, data)
        else:
            self._abort()

    def close(self, code=None, reason=None):
        """Closes the WebSocket connection."""
        if not self.server_terminated:
            if not self.stream.closed():
                if code is None and reason is not None:
                    code = 1000  # "normal closure" status code
                if code is None:
                    close_data = b''
                else:
                    close_data = struct.pack('>H', code)
                if reason is not None:
                    close_data += utf8(reason)
                self._write_frame(True, 0x8, close_data)
            self.server_terminated = True
        if self.client_terminated:
            if self._waiting is not None:
                self.stream.io_loop.remove_timeout(self._waiting)
                self._waiting = None
            self.stream.close()
        elif self._waiting is None:
            # Give the client a few seconds to complete a clean shutdown,
            # otherwise just close the connection.
            self._waiting = self.stream.io_loop.add_timeout(
                self.stream.io_loop.time() + 5, self._abort)


class WebSocketClientConnection(simple_httpclient._HTTPConnection):
    """WebSocket client connection.

    This class should not be instantiated directly; use the
    `websocket_connect` function instead.
    """
<<<<<<< HEAD
    def __init__(self, io_loop, request, compression_options=None):
        self.compression_options = compression_options
=======
    def __init__(self, io_loop, request, on_message_callback=None):
>>>>>>> 1e8582f3
        self.connect_future = TracebackFuture()
        self.protocol = None
        self.read_future = None
        self.read_queue = collections.deque()
        self.key = base64.b64encode(os.urandom(16))
        self._on_message_callback = on_message_callback

        scheme, sep, rest = request.url.partition(':')
        scheme = {'ws': 'http', 'wss': 'https'}[scheme]
        request.url = scheme + sep + rest
        request.headers.update({
            'Upgrade': 'websocket',
            'Connection': 'Upgrade',
            'Sec-WebSocket-Key': self.key,
            'Sec-WebSocket-Version': '13',
        })
        if self.compression_options is not None:
            # Always offer to let the server set our max_wbits (and even though
            # we don't offer it, we will accept a client_no_context_takeover
            # from the server).
            # TODO: set server parameters for deflate extension
            # if requested in self.compression_options.
            request.headers['Sec-WebSocket-Extensions'] = (
                'permessage-deflate; client_max_window_bits')

        self.tcp_client = TCPClient(io_loop=io_loop)
        super(WebSocketClientConnection, self).__init__(
            io_loop, None, request, lambda: None, self._on_http_response,
            104857600, self.tcp_client, 65536)

    def close(self, code=None, reason=None):
        """Closes the websocket connection.

        ``code`` and ``reason`` are documented under
        `WebSocketHandler.close`.

        .. versionadded:: 3.2

        .. versionchanged:: 4.0

           Added the ``code`` and ``reason`` arguments.
        """
        if self.protocol is not None:
            self.protocol.close(code, reason)
            self.protocol = None

    def on_connection_close(self):
        if not self.connect_future.done():
            self.connect_future.set_exception(StreamClosedError())
        self.on_message(None)
        self.tcp_client.close()
        super(WebSocketClientConnection, self).on_connection_close()

    def _on_http_response(self, response):
        if not self.connect_future.done():
            if response.error:
                self.connect_future.set_exception(response.error)
            else:
                self.connect_future.set_exception(WebSocketError(
                    "Non-websocket response"))

    def headers_received(self, start_line, headers):
        if start_line.code != 101:
            return super(WebSocketClientConnection, self).headers_received(
                start_line, headers)

        self.headers = headers
        self.protocol = self.get_websocket_protocol()
        self.protocol._process_server_headers(self.key, self.headers)
        self.protocol._receive_frame()

        if self._timeout is not None:
            self.io_loop.remove_timeout(self._timeout)
            self._timeout = None

        self.stream = self.connection.detach()
        self.stream.set_close_callback(self.on_connection_close)
        # Once we've taken over the connection, clear the final callback
        # we set on the http request.  This deactivates the error handling
        # in simple_httpclient that would otherwise interfere with our
        # ability to see exceptions.
        self.final_callback = None

        self.connect_future.set_result(self)

    def write_message(self, message, binary=False):
        """Sends a message to the WebSocket server."""
        self.protocol.write_message(message, binary)

    def read_message(self, callback=None):
        """Reads a message from the WebSocket server.
        
        If on_message_callback was specified at WebSocket
        initialization, this function will never return messages

        Returns a future whose result is the message, or None
        if the connection is closed.  If a callback argument
        is given it will be called with the future when it is
        ready.
        """
        assert self.read_future is None
        future = TracebackFuture()
        if self.read_queue:
            future.set_result(self.read_queue.popleft())
        else:
            self.read_future = future
        if callback is not None:
            self.io_loop.add_future(future, callback)
        return future

    def on_message(self, message):
        if self._on_message_callback:
            self._on_message_callback(message)
        elif self.read_future is not None:
            self.read_future.set_result(message)
            self.read_future = None
        else:
            self.read_queue.append(message)

    def on_pong(self, data):
        pass

    def get_websocket_protocol(self):
        return WebSocketProtocol13(self, mask_outgoing=True,
                                   compression_options=self.compression_options)


<<<<<<< HEAD
def websocket_connect(url, io_loop=None, callback=None, connect_timeout=None,
                      compression_options=None):
=======
def websocket_connect(url, io_loop=None, callback=None, connect_timeout=None, on_message_callback=None):
>>>>>>> 1e8582f3
    """Client-side websocket support.

    Takes a url and returns a Future whose result is a
    `WebSocketClientConnection`.

    ``compression_options`` is interpreted in the same way as the
    return value of `.WebSocketHandler.get_compression_options`.

    .. versionchanged:: 3.2
       Also accepts ``HTTPRequest`` objects in place of urls.

    .. versionchanged:: 4.1
       Added ``compression_options``. The ``io_loop`` argument is deprecated.
    """
    if io_loop is None:
        io_loop = IOLoop.current()
    if isinstance(url, httpclient.HTTPRequest):
        assert connect_timeout is None
        request = url
        # Copy and convert the headers dict/object (see comments in
        # AsyncHTTPClient.fetch)
        request.headers = httputil.HTTPHeaders(request.headers)
    else:
        request = httpclient.HTTPRequest(url, connect_timeout=connect_timeout)
    request = httpclient._RequestProxy(
        request, httpclient.HTTPRequest._DEFAULTS)
<<<<<<< HEAD
    conn = WebSocketClientConnection(io_loop, request, compression_options)
=======
    conn = WebSocketClientConnection(io_loop, request, on_message_callback=on_message_callback)
>>>>>>> 1e8582f3
    if callback is not None:
        io_loop.add_future(conn.connect_future, callback)
    return conn.connect_future<|MERGE_RESOLUTION|>--- conflicted
+++ resolved
@@ -860,12 +860,9 @@
     This class should not be instantiated directly; use the
     `websocket_connect` function instead.
     """
-<<<<<<< HEAD
-    def __init__(self, io_loop, request, compression_options=None):
+    def __init__(self, io_loop, request, on_message_callback=None,
+                 compression_options=None):
         self.compression_options = compression_options
-=======
-    def __init__(self, io_loop, request, on_message_callback=None):
->>>>>>> 1e8582f3
         self.connect_future = TracebackFuture()
         self.protocol = None
         self.read_future = None
@@ -957,7 +954,7 @@
 
     def read_message(self, callback=None):
         """Reads a message from the WebSocket server.
-        
+
         If on_message_callback was specified at WebSocket
         initialization, this function will never return messages
 
@@ -993,12 +990,8 @@
                                    compression_options=self.compression_options)
 
 
-<<<<<<< HEAD
 def websocket_connect(url, io_loop=None, callback=None, connect_timeout=None,
-                      compression_options=None):
-=======
-def websocket_connect(url, io_loop=None, callback=None, connect_timeout=None, on_message_callback=None):
->>>>>>> 1e8582f3
+                      on_message_callback=None, compression_options=None):
     """Client-side websocket support.
 
     Takes a url and returns a Future whose result is a
@@ -1025,11 +1018,9 @@
         request = httpclient.HTTPRequest(url, connect_timeout=connect_timeout)
     request = httpclient._RequestProxy(
         request, httpclient.HTTPRequest._DEFAULTS)
-<<<<<<< HEAD
-    conn = WebSocketClientConnection(io_loop, request, compression_options)
-=======
-    conn = WebSocketClientConnection(io_loop, request, on_message_callback=on_message_callback)
->>>>>>> 1e8582f3
+    conn = WebSocketClientConnection(io_loop, request,
+                                     on_message_callback=on_message_callback,
+                                     compression_options=compression_options)
     if callback is not None:
         io_loop.add_future(conn.connect_future, callback)
     return conn.connect_future